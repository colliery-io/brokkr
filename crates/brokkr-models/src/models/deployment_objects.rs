<<<<<<< HEAD
//! # Deployment Objects Module
//!
//! This module defines the data structures and operations for deployment objects in the Brokkr system.
//!
//! ## Core Data Model
//!
//! The core data model for deployment objects is represented by the `DeploymentObject` struct:
//!
//! - `id`: Uuid - Unique identifier for the deployment object
//! - `created_at`: DateTime<Utc> - Timestamp when the deployment object was created
//! - `updated_at`: DateTime<Utc> - Timestamp when the deployment object was last updated
//! - `deleted_at`: Option<DateTime<Utc>> - Timestamp when the object was soft-deleted (if applicable)
//! - `sequence_id`: i64 - Sequential identifier for ordering deployment objects
//! - `stack_id`: Uuid - Identifier of the stack this deployment object belongs to
//! - `yaml_content`: String - The YAML content of the deployment object
//! - `yaml_checksum`: String - Checksum of the YAML content for integrity verification
//! - `submitted_at`: DateTime<Utc> - Timestamp when the deployment object was submitted
//! - `is_deletion_marker`: bool - Flag indicating if this object marks a deletion
//!
//! The `NewDeploymentObject` struct is used for creating new deployment objects and contains a subset of the fields
//! from `DeploymentObject`: `stack_id`, `yaml_content`, `yaml_checksum`, and `is_deletion_marker`. The other fields are
//! managed by the database or set after creation.

=======
>>>>>>> 470b58fe
use chrono::{DateTime, Utc};
use diesel::prelude::*;
use serde::{Deserialize, Serialize};
use uuid::Uuid;
use sha2::{Sha256, Digest};

/// Represents a deployment object in the system.
///
/// This struct is used for querying existing deployment objects from the database.
#[derive(Queryable, Selectable, Identifiable, AsChangeset, Debug, Clone, Serialize, Deserialize)]
#[diesel(table_name = crate::schema::deployment_objects)]
#[diesel(check_for_backend(diesel::pg::Pg))]
pub struct DeploymentObject {
    /// Unique identifier for the deployment object
    pub id: Uuid,
    /// Timestamp when the deployment object was created
    pub created_at: DateTime<Utc>,
    /// Timestamp when the deployment object was last updated
    pub updated_at: DateTime<Utc>,
    /// Timestamp when the object was soft-deleted (if applicable)
    pub deleted_at: Option<DateTime<Utc>>,
    /// Sequential identifier for ordering deployment objects
    pub sequence_id: i64,
    /// Identifier of the stack this deployment object belongs to
    pub stack_id: Uuid,
    /// The YAML content of the deployment object
    pub yaml_content: String,
    /// Checksum of the YAML content for integrity verification
    pub yaml_checksum: String,
    /// Timestamp when the deployment object was submitted
    pub submitted_at: DateTime<Utc>,
    /// Flag indicating if this object marks a deletion
    pub is_deletion_marker: bool,
}

/// Represents a new deployment object to be inserted into the database.
///
/// This struct is used when creating new deployment objects.
#[derive(Insertable, Debug, Clone, Serialize, Deserialize)]
#[diesel(table_name = crate::schema::deployment_objects)]
pub struct NewDeploymentObject {
    /// Identifier of the stack this deployment object belongs to
    pub stack_id: Uuid,
    /// The YAML content of the deployment object
    pub yaml_content: String,
    /// Checksum of the YAML content for integrity verification
    pub yaml_checksum: String,
    /// Flag indicating if this object marks a deletion
    pub is_deletion_marker: bool,
}

impl NewDeploymentObject {
    /// Creates a new `NewDeploymentObject` instance.
    ///
    /// # Arguments
    ///
    /// * `stack_id` - UUID of the stack this deployment object belongs to
    /// * `yaml_content` - YAML content of the deployment object
    /// * `is_deletion_marker` - Flag indicating if this object marks a deletion
    ///
    /// # Returns
    ///
    /// A `Result` containing a new `NewDeploymentObject` instance if successful, or an error message if validation fails.
    pub fn new(
        stack_id: Uuid,
        yaml_content: String,
        is_deletion_marker: bool,
    ) -> Result<Self, String> {
        // Validate stack_id
        if stack_id.is_nil() {
            return Err("Invalid stack ID".to_string());
        }

        // Validate yaml_content
        if yaml_content.trim().is_empty() {
            return Err("YAML content cannot be empty".to_string());
        }

        // Attempt to parse the YAML
        if let Err(e) = serde_yaml::from_str::<serde_yaml::Value>(&yaml_content) {
            return Err(format!("Invalid YAML: {}", e));
        }

        // Generate SHA-256 checksum
        let yaml_checksum = generate_checksum(&yaml_content);

        Ok(NewDeploymentObject {
            stack_id,
            yaml_content,
            yaml_checksum,
            is_deletion_marker,
        })
    }
}

/// Generates a SHA-256 checksum for the given content.
<<<<<<< HEAD
///
/// # Arguments
///
/// * `content` - The string content to generate a checksum for
///
/// # Returns
///
/// A string representation of the SHA-256 checksum
=======
>>>>>>> 470b58fe
fn generate_checksum(content: &str) -> String {
    let mut hasher = Sha256::new();
    hasher.update(content.as_bytes());
    format!("{:x}", hasher.finalize())
}

#[cfg(test)]
mod tests {
    use super::*;

    #[test]
    /// Tests the successful creation of a NewDeploymentObject with valid input parameters.
    ///
    /// This test:
    /// 1. Creates a new NewDeploymentObject with specific stack_id, yaml_content, and is_deletion_marker.
    /// 2. Verifies that each field of the created object matches the input values.
    /// 3. Checks that the yaml_checksum is generated and not empty.
    ///
    /// It ensures that the NewDeploymentObject::new() method correctly sets all fields
    /// and properly generates the checksum.
    fn test_new_deployment_object_success() {
        let stack_id = Uuid::new_v4();
        let yaml_content = "key: value\nother_key: other_value".to_string();
        let is_deletion_marker = false;

        let result = NewDeploymentObject::new(
            stack_id,
            yaml_content.clone(),
            is_deletion_marker,
        );

        assert!(result.is_ok(), "NewDeploymentObject creation should succeed with valid inputs");
        let new_obj = result.unwrap();
        assert_eq!(new_obj.stack_id, stack_id, "stack_id should match the input value");
        assert_eq!(new_obj.yaml_content, yaml_content, "yaml_content should match the input value");
        assert!(!new_obj.yaml_checksum.is_empty(), "yaml_checksum should not be empty");
        assert_eq!(new_obj.is_deletion_marker, is_deletion_marker, "is_deletion_marker should match the input value");
    }

    #[test]
    /// Tests that NewDeploymentObject creation fails when given an invalid stack_id.
    ///
    /// This test ensures that the NewDeploymentObject::new() method properly
    /// validates the stack_id and returns an appropriate error.
    fn test_new_deployment_object_invalid_stack_id() {
        let result = NewDeploymentObject::new(
            Uuid::nil(),
            "key: value".to_string(),
            false,
        );
        assert!(result.is_err(), "NewDeploymentObject creation should fail with nil stack ID");
        assert_eq!(result.unwrap_err(), "Invalid stack ID", "Error message should indicate invalid stack ID");
    }

    #[test]
    /// Tests that NewDeploymentObject creation fails when given empty YAML content.
    ///
    /// This test ensures that the NewDeploymentObject::new() method properly
    /// validates the yaml_content and returns an appropriate error if it's empty.
    fn test_new_deployment_object_empty_yaml() {
        let result = NewDeploymentObject::new(
            Uuid::new_v4(),
            "".to_string(),
            false,
        );
        assert!(result.is_err(), "NewDeploymentObject creation should fail with empty YAML content");
        assert_eq!(result.unwrap_err(), "YAML content cannot be empty", "Error message should indicate empty YAML content");
    }

    #[test]
    /// Tests that NewDeploymentObject creation fails when given invalid YAML content.
    ///
    /// This test ensures that the NewDeploymentObject::new() method properly
    /// validates the yaml_content and returns an appropriate error if it's not valid YAML.
    fn test_new_deployment_object_invalid_yaml() {
        let result = NewDeploymentObject::new(
            Uuid::new_v4(),
            "key: : value".to_string(),  // This is invalid YAML
            false,
        );
        assert!(result.is_err(), "NewDeploymentObject creation should fail with invalid YAML content");
        let err = result.unwrap_err();
        assert!(err.starts_with("Invalid YAML:"), "Error message should start with 'Invalid YAML:'. Got: {}", err);
    }

    #[test]
<<<<<<< HEAD
    /// Tests that the checksum generation produces consistent and non-empty results.
    ///
    /// This test ensures that the generate_checksum() function:
    /// 1. Produces the same checksum for identical content
    /// 2. Produces a non-empty checksum
=======
>>>>>>> 470b58fe
    fn test_checksum_generation() {
        let yaml_content = "key: value\nother_key: other_value".to_string();
        let checksum1 = generate_checksum(&yaml_content);
        let checksum2 = generate_checksum(&yaml_content);

        assert_eq!(checksum1, checksum2, "Checksums for the same content should be identical");
        assert!(!checksum1.is_empty(), "Checksum should not be empty");
    }
}<|MERGE_RESOLUTION|>--- conflicted
+++ resolved
@@ -1,4 +1,4 @@
-<<<<<<< HEAD
+
 //! # Deployment Objects Module
 //!
 //! This module defines the data structures and operations for deployment objects in the Brokkr system.
@@ -22,8 +22,7 @@
 //! from `DeploymentObject`: `stack_id`, `yaml_content`, `yaml_checksum`, and `is_deletion_marker`. The other fields are
 //! managed by the database or set after creation.
 
-=======
->>>>>>> 470b58fe
+
 use chrono::{DateTime, Utc};
 use diesel::prelude::*;
 use serde::{Deserialize, Serialize};
@@ -120,7 +119,6 @@
 }
 
 /// Generates a SHA-256 checksum for the given content.
-<<<<<<< HEAD
 ///
 /// # Arguments
 ///
@@ -129,8 +127,7 @@
 /// # Returns
 ///
 /// A string representation of the SHA-256 checksum
-=======
->>>>>>> 470b58fe
+
 fn generate_checksum(content: &str) -> String {
     let mut hasher = Sha256::new();
     hasher.update(content.as_bytes());
@@ -217,14 +214,12 @@
     }
 
     #[test]
-<<<<<<< HEAD
     /// Tests that the checksum generation produces consistent and non-empty results.
     ///
     /// This test ensures that the generate_checksum() function:
     /// 1. Produces the same checksum for identical content
     /// 2. Produces a non-empty checksum
-=======
->>>>>>> 470b58fe
+
     fn test_checksum_generation() {
         let yaml_content = "key: value\nother_key: other_value".to_string();
         let checksum1 = generate_checksum(&yaml_content);
