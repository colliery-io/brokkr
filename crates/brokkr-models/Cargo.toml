--- conflicted
+++ resolved
@@ -13,13 +13,9 @@
 dotenv = { workspace = true }
 chrono = { workspace = true }
 sha2 = { workspace = true }
-<<<<<<< HEAD
 diesel-derive-enum = { workspace = true }
 serde_yaml = { workspace = true }
-=======
-diesel-derive-enum = { version = "2.0", features = ["postgres"] }
-serde_yaml = "0.9.34"
->>>>>>> 470b58fe
+
 
 
 [dev-dependencies]
