use crate::fixtures::TestFixture;
use axum::{
    body::{to_bytes, Body},
    http::{Request, StatusCode},
    Router,
};
use brokkr_models::models::agent_annotations::NewAgentAnnotation;
use brokkr_models::models::agent_events::NewAgentEvent;
use brokkr_models::models::agent_labels::NewAgentLabel;
use brokkr_models::models::agent_targets::NewAgentTarget;
use brokkr_models::models::agents::Agent;
use brokkr_models::models::agents::NewAgent;
use brokkr_models::models::stacks::{NewStack, Stack};
use serde_json::Value;
use std::ops::Not;
use tower::ServiceExt;
use uuid::Uuid;

async fn make_unauthorized_request(
    app: Router,
    method: &str,
    uri: &str,
    body: Option<String>,
) -> StatusCode {
    let mut request = Request::builder().method(method).uri(uri);

    if let Some(ref _b) = body {
        request = request.header("Content-Type", "application/json");
    }

    let response = app
        .oneshot(request.body(Body::from(body.unwrap_or_default())).unwrap())
        .await
        .unwrap();

    response.status()
}

#[tokio::test]
async fn test_create_agent() {
    let fixture = TestFixture::new();
    let app = fixture.create_test_router().with_state(fixture.dal.clone());
    let admin_pak = fixture.admin_pak.clone();

    let new_agent = NewAgent::new("Test Agent".to_string(), "Test Cluster".to_string())
        .expect("Failed to create NewAgent");

    let response = app
        .oneshot(
            Request::builder()
                .method("POST")
                .uri("/api/v1/agents")
                .header("Content-Type", "application/json")
                .header("Authorization", admin_pak)
                .body(Body::from(serde_json::to_string(&new_agent).unwrap()))
                .unwrap(),
        )
        .await
        .unwrap();

    assert_eq!(response.status(), StatusCode::OK);

    let body = to_bytes(response.into_body(), usize::MAX).await.unwrap();
    let json: serde_json::Value = serde_json::from_slice(&body).unwrap();

    assert_eq!(json["agent"]["name"], "Test Agent");
    assert_eq!(json["agent"]["cluster_name"], "Test Cluster");
    assert!(json["initial_pak"].is_string());
}

#[tokio::test]
async fn test_get_agent() {
    let fixture = TestFixture::new();
    let app = fixture.create_test_router().with_state(fixture.dal.clone());
    let admin_pak = fixture.admin_pak.clone();

    let test_agent =
        fixture.create_test_agent("Test Agent".to_string(), "Test Cluster".to_string());

    let response = app
        .oneshot(
            Request::builder()
                .method("GET")
                .uri(format!("/api/v1/agents/{}", test_agent.id))
                .header("Authorization", admin_pak)
                .body(Body::empty())
                .unwrap(),
        )
        .await
        .unwrap();

    assert_eq!(response.status(), StatusCode::OK);

    let body = to_bytes(response.into_body(), usize::MAX).await.unwrap();
    let json: serde_json::Value = serde_json::from_slice(&body).unwrap();

    assert_eq!(json["name"], "Test Agent");
    assert_eq!(json["cluster_name"], "Test Cluster");
}

#[tokio::test]
async fn test_update_agent() {
    let fixture = TestFixture::new();
    let app = fixture.create_test_router().with_state(fixture.dal.clone());
    let admin_pak = fixture.admin_pak.clone();

    // Create a test agent
    let test_agent =
        fixture.create_test_agent("Test Agent".to_string(), "Test Cluster".to_string());

    // Prepare update payload
    let update_payload = serde_json::json!({
        "name": "Updated Agent",
        "cluster_name": "Updated Cluster",
        "status": "ACTIVE"
    });

    // Send update request
    let response = app
        .oneshot(
            Request::builder()
                .method("PUT")
                .uri(format!("/api/v1/agents/{}", test_agent.id))
                .header("Content-Type", "application/json")
                .header("Authorization", format!("Bearer {}", admin_pak))
                .body(Body::from(serde_json::to_string(&update_payload).unwrap()))
                .unwrap(),
        )
        .await
        .unwrap();

    assert_eq!(response.status(), StatusCode::OK);

    // Parse response body
    let body = to_bytes(response.into_body(), usize::MAX).await.unwrap();
    let updated_agent: Agent = serde_json::from_slice(&body).unwrap();

    // Verify updated fields
    assert_eq!(updated_agent.name, "Updated Agent");
    assert_eq!(updated_agent.cluster_name, "Updated Cluster");
    assert_eq!(updated_agent.status, "ACTIVE");

    // Verify unchanged fields
    assert_eq!(updated_agent.id, test_agent.id);
    assert!(updated_agent.updated_at > test_agent.created_at);
    assert_eq!(updated_agent.deleted_at, None);

    // Verify that pak_hash is not returned in the response
    assert!(serde_json::to_string(&updated_agent)
        .unwrap()
        .contains("pak_hash")
        .not());

    // Fetch the agent from the database to verify the update
    let db_agent = fixture.dal.agents().get(test_agent.id).unwrap().unwrap();
    assert_eq!(db_agent, updated_agent);
}

#[tokio::test]
async fn test_delete_agent() {
    let fixture = TestFixture::new();
    let app = fixture.create_test_router().with_state(fixture.dal.clone());
    let admin_pak = fixture.admin_pak.clone();

    let test_agent =
        fixture.create_test_agent("Test Agent".to_string(), "Test Cluster".to_string());

    let response = app
        .oneshot(
            Request::builder()
                .method("DELETE")
                .uri(format!("/api/v1/agents/{}", test_agent.id))
                .header("Authorization", admin_pak)
                .body(Body::empty())
                .unwrap(),
        )
        .await
        .unwrap();

    assert_eq!(response.status(), StatusCode::NO_CONTENT);
}

#[tokio::test]
async fn test_list_agent_events() {
    let fixture = TestFixture::new();
    let app = fixture.create_test_router().with_state(fixture.dal.clone());
    let admin_pak = fixture.admin_pak.clone();

    let test_agent =
        fixture.create_test_agent("Test Agent".to_string(), "Test Cluster".to_string());

    let test_stack =
        fixture.create_test_stack("Test Stack".to_string(), None, fixture.admin_generator.id);

    let test_do = fixture.create_test_deployment_object(
        test_stack.id,
        "Test Deployment Object".to_string(),
        false,
    );

    // Create a test event
    let new_event = NewAgentEvent::new(
        test_agent.id,
        test_do.id,
        "TEST_EVENT".to_string(),
        "SUCCESS".to_string(),
        Some("Test message".to_string()),
    )
    .expect("Failed to create NewAgentEvent");

    fixture
        .dal
        .agent_events()
        .create(&new_event)
        .expect("Failed to create agent event");

    let response = app
        .oneshot(
            Request::builder()
                .method("GET")
                .uri(format!("/api/v1/agents/{}/events", test_agent.id))
                .header("Authorization", admin_pak)
                .body(Body::empty())
                .unwrap(),
        )
        .await
        .unwrap();

    assert_eq!(response.status(), StatusCode::OK);

    let body = to_bytes(response.into_body(), usize::MAX).await.unwrap();
    let json: serde_json::Value = serde_json::from_slice(&body).unwrap();

    assert!(!json.as_array().unwrap().is_empty());
}

#[tokio::test]
async fn test_create_agent_event() {
    let fixture = TestFixture::new();
    let app = fixture.create_test_router().with_state(fixture.dal.clone());
    let admin_pak = fixture.admin_pak.clone();

    let test_agent =
        fixture.create_test_agent("Test Agent".to_string(), "Test Cluster".to_string());
    let test_stack =
        fixture.create_test_stack("Test Stack".to_string(), None, fixture.admin_generator.id);
    let test_do = fixture.create_test_deployment_object(
        test_stack.id,
        "Test Deployment Object".to_string(),
        false,
    );

    let new_event = NewAgentEvent::new(
        test_agent.id,
        test_do.id,
        "TEST_EVENT".to_string(),
        "SUCCESS".to_string(),
        Some("Test message".to_string()),
    )
    .expect("Failed to create NewAgentEvent");

    let response = app
        .oneshot(
            Request::builder()
                .method("POST")
                .uri(format!("/api/v1/agents/{}/events", test_agent.id))
                .header("Content-Type", "application/json")
                .header("Authorization", admin_pak)
                .body(Body::from(serde_json::to_string(&new_event).unwrap()))
                .unwrap(),
        )
        .await
        .unwrap();

    assert_eq!(response.status(), StatusCode::OK);

    let body = to_bytes(response.into_body(), usize::MAX).await.unwrap();
    let json: serde_json::Value = serde_json::from_slice(&body).unwrap();

    assert_eq!(json["event_type"], "TEST_EVENT");
    assert_eq!(json["status"], "SUCCESS");
}

#[tokio::test]
async fn test_list_agent_labels() {
    let fixture = TestFixture::new();
    let app = fixture.create_test_router().with_state(fixture.dal.clone());
    let admin_pak = fixture.admin_pak.clone();

    let test_agent =
        fixture.create_test_agent("Test Agent".to_string(), "Test Cluster".to_string());

    // Add a test label
    let new_label = NewAgentLabel::new(test_agent.id, "test_label".to_string())
        .expect("Failed to create NewAgentLabel");
    fixture
        .dal
        .agent_labels()
        .create(&new_label)
        .expect("Failed to create agent label");

    let response = app
        .oneshot(
            Request::builder()
                .method("GET")
                .uri(format!("/api/v1/agents/{}/labels", test_agent.id))
                .header("Authorization", admin_pak)
                .body(Body::empty())
                .unwrap(),
        )
        .await
        .unwrap();

    assert_eq!(response.status(), StatusCode::OK);

    let body = to_bytes(response.into_body(), usize::MAX).await.unwrap();
    let json: serde_json::Value = serde_json::from_slice(&body).unwrap();

    assert!(!json.as_array().unwrap().is_empty());
    assert_eq!(json[0]["label"], "test_label");
}

#[tokio::test]
async fn test_add_agent_label() {
    let fixture = TestFixture::new();
    let app = fixture.create_test_router().with_state(fixture.dal.clone());
    let admin_pak = fixture.admin_pak.clone();

    let test_agent =
        fixture.create_test_agent("Test Agent".to_string(), "Test Cluster".to_string());

    let new_label = NewAgentLabel::new(test_agent.id, "new_label".to_string())
        .expect("Failed to create NewAgentLabel");

    let response = app
        .oneshot(
            Request::builder()
                .method("POST")
                .uri(format!("/api/v1/agents/{}/labels", test_agent.id))
                .header("Content-Type", "application/json")
                .header("Authorization", admin_pak)
                .body(Body::from(serde_json::to_string(&new_label).unwrap()))
                .unwrap(),
        )
        .await
        .unwrap();

    assert_eq!(response.status(), StatusCode::OK);

    let body = to_bytes(response.into_body(), usize::MAX).await.unwrap();
    let json: serde_json::Value = serde_json::from_slice(&body).unwrap();

    assert_eq!(json["label"], "new_label");
}

#[tokio::test]
async fn test_remove_agent_label() {
    let fixture = TestFixture::new();
    let app = fixture.create_test_router().with_state(fixture.dal.clone());
    let admin_pak = fixture.admin_pak.clone();

    let test_agent =
        fixture.create_test_agent("Test Agent".to_string(), "Test Cluster".to_string());

    // Add a test label
    let new_label = NewAgentLabel::new(test_agent.id, "test_label".to_string())
        .expect("Failed to create NewAgentLabel");
    fixture
        .dal
        .agent_labels()
        .create(&new_label)
        .expect("Failed to create agent label");

    let response = app
        .oneshot(
            Request::builder()
                .method("DELETE")
                .uri(format!(
                    "/api/v1/agents/{}/labels/test_label",
                    test_agent.id
                ))
                .header("Authorization", admin_pak)
                .body(Body::empty())
                .unwrap(),
        )
        .await
        .unwrap();

    assert_eq!(response.status(), StatusCode::NO_CONTENT);
}

#[tokio::test]
async fn test_list_agent_annotations() {
    let fixture = TestFixture::new();
    let app = fixture.create_test_router().with_state(fixture.dal.clone());
    let admin_pak = fixture.admin_pak.clone();

    let test_agent =
        fixture.create_test_agent("Test Agent".to_string(), "Test Cluster".to_string());

    // Add a test annotation
    let new_annotation = NewAgentAnnotation::new(
        test_agent.id,
        "test_key".to_string(),
        "test_value".to_string(),
    )
    .expect("Failed to create NewAgentAnnotation");
    fixture
        .dal
        .agent_annotations()
        .create(&new_annotation)
        .expect("Failed to create agent annotation");

    let response = app
        .oneshot(
            Request::builder()
                .method("GET")
                .uri(format!("/api/v1/agents/{}/annotations", test_agent.id))
                .header("Authorization", admin_pak)
                .body(Body::empty())
                .unwrap(),
        )
        .await
        .unwrap();

    assert_eq!(response.status(), StatusCode::OK);

    let body = to_bytes(response.into_body(), usize::MAX).await.unwrap();
    let json: serde_json::Value = serde_json::from_slice(&body).unwrap();

    assert!(!json.as_array().unwrap().is_empty());
    assert_eq!(json[0]["key"], "test_key");
    assert_eq!(json[0]["value"], "test_value");
}

#[tokio::test]
async fn test_add_agent_annotation() {
    let fixture = TestFixture::new();
    let app = fixture.create_test_router().with_state(fixture.dal.clone());
    let admin_pak = fixture.admin_pak.clone();

    let test_agent =
        fixture.create_test_agent("Test Agent".to_string(), "Test Cluster".to_string());

    let new_annotation = NewAgentAnnotation::new(
        test_agent.id,
        "new_key".to_string(),
        "new_value".to_string(),
    )
    .expect("Failed to create NewAgentAnnotation");

    let response = app
        .oneshot(
            Request::builder()
                .method("POST")
                .uri(format!("/api/v1/agents/{}/annotations", test_agent.id))
                .header("Content-Type", "application/json")
                .header("Authorization", admin_pak)
                .body(Body::from(serde_json::to_string(&new_annotation).unwrap()))
                .unwrap(),
        )
        .await
        .unwrap();

    assert_eq!(response.status(), StatusCode::OK);

    let body = to_bytes(response.into_body(), usize::MAX).await.unwrap();
    let json: serde_json::Value = serde_json::from_slice(&body).unwrap();

    assert_eq!(json["key"], "new_key");
    assert_eq!(json["value"], "new_value");
}

#[tokio::test]
async fn test_remove_agent_annotation() {
    let fixture = TestFixture::new();
    let app = fixture.create_test_router().with_state(fixture.dal.clone());
    let admin_pak = fixture.admin_pak.clone();

    let test_agent =
        fixture.create_test_agent("Test Agent".to_string(), "Test Cluster".to_string());

    // Add a test annotation
    let new_annotation = NewAgentAnnotation::new(
        test_agent.id,
        "test_key".to_string(),
        "test_value".to_string(),
    )
    .expect("Failed to create NewAgentAnnotation");
    fixture
        .dal
        .agent_annotations()
        .create(&new_annotation)
        .expect("Failed to create agent annotation");

    let response = app
        .oneshot(
            Request::builder()
                .method("DELETE")
                .uri(format!(
                    "/api/v1/agents/{}/annotations/test_key",
                    test_agent.id
                ))
                .header("Authorization", admin_pak)
                .body(Body::empty())
                .unwrap(),
        )
        .await
        .unwrap();

    assert_eq!(response.status(), StatusCode::NO_CONTENT);
}

#[tokio::test]
async fn test_list_agent_targets() {
    let fixture = TestFixture::new();
    let app = fixture.create_test_router().with_state(fixture.dal.clone());
    let admin_pak = fixture.admin_pak.clone();

    let test_agent =
        fixture.create_test_agent("Test Agent".to_string(), "Test Cluster".to_string());

    // Create a test stack
    let new_stack = NewStack::new("Test Stack".to_string(), None, fixture.admin_generator.id)
        .expect("Failed to create NewStack");
    let stack = fixture
        .dal
        .stacks()
        .create(&new_stack)
        .expect("Failed to create stack");

    // Add a test target
    let new_target =
        NewAgentTarget::new(test_agent.id, stack.id).expect("Failed to create NewAgentTarget");
    fixture
        .dal
        .agent_targets()
        .create(&new_target)
        .expect("Failed to create agent target");

    let response = app
        .oneshot(
            Request::builder()
                .method("GET")
                .uri(format!("/api/v1/agents/{}/targets", test_agent.id))
                .header("Authorization", admin_pak)
                .body(Body::empty())
                .unwrap(),
        )
        .await
        .unwrap();

    assert_eq!(response.status(), StatusCode::OK);

    let body = to_bytes(response.into_body(), usize::MAX).await.unwrap();
    let json: serde_json::Value = serde_json::from_slice(&body).unwrap();

    assert!(!json.as_array().unwrap().is_empty());
    assert_eq!(json[0]["stack_id"], stack.id.to_string());
}

#[tokio::test]
async fn test_add_agent_target() {
    let fixture = TestFixture::new();
    let app = fixture.create_test_router().with_state(fixture.dal.clone());
    let admin_pak = fixture.admin_pak.clone();

    let test_agent =
        fixture.create_test_agent("Test Agent".to_string(), "Test Cluster".to_string());

    // Create a test stack
    let new_stack = NewStack::new("Test Stack".to_string(), None, fixture.admin_generator.id)
        .expect("Failed to create NewStack");
    let stack = fixture
        .dal
        .stacks()
        .create(&new_stack)
        .expect("Failed to create stack");

    let new_target =
        NewAgentTarget::new(test_agent.id, stack.id).expect("Failed to create NewAgentTarget");

    let response = app
        .oneshot(
            Request::builder()
                .method("POST")
                .uri(format!("/api/v1/agents/{}/targets", test_agent.id))
                .header("Content-Type", "application/json")
                .header("Authorization", admin_pak)
                .body(Body::from(serde_json::to_string(&new_target).unwrap()))
                .unwrap(),
        )
        .await
        .unwrap();

    assert_eq!(response.status(), StatusCode::OK);

    let body = to_bytes(response.into_body(), usize::MAX).await.unwrap();
    let json: serde_json::Value = serde_json::from_slice(&body).unwrap();

    assert_eq!(json["stack_id"], stack.id.to_string());
}

#[tokio::test]
async fn test_remove_agent_target() {
    let fixture = TestFixture::new();
    let app = fixture.create_test_router().with_state(fixture.dal.clone());
    let admin_pak = fixture.admin_pak.clone();

    let test_agent =
        fixture.create_test_agent("Test Agent".to_string(), "Test Cluster".to_string());

    // Create a test stack
    let new_stack = NewStack::new("Test Stack".to_string(), None, fixture.admin_generator.id)
        .expect("Failed to create NewStack");
    let stack = fixture
        .dal
        .stacks()
        .create(&new_stack)
        .expect("Failed to create stack");

    // Add a test target
    let new_target =
        NewAgentTarget::new(test_agent.id, stack.id).expect("Failed to create NewAgentTarget");
    fixture
        .dal
        .agent_targets()
        .create(&new_target)
        .expect("Failed to create agent target");

    let response = app
        .oneshot(
            Request::builder()
                .method("DELETE")
                .uri(format!(
                    "/api/v1/agents/{}/targets/{}",
                    test_agent.id, stack.id
                ))
                .header("Authorization", admin_pak)
                .body(Body::empty())
                .unwrap(),
        )
        .await
        .unwrap();

    assert_eq!(response.status(), StatusCode::NO_CONTENT);
}

#[tokio::test]
async fn test_unauthorized_list_agent_events() {
    let fixture = TestFixture::new();
    let app = fixture.create_test_router().with_state(fixture.dal.clone());
    let test_agent =
        fixture.create_test_agent("Test Agent".to_string(), "Test Cluster".to_string());

    let status = make_unauthorized_request(
        app.clone(),
        "GET",
        &format!("/api/v1/agents/{}/events", test_agent.id),
        None,
    )
    .await;

    assert_eq!(status, StatusCode::UNAUTHORIZED);
}

#[tokio::test]
async fn test_unauthorized_create_agent_event() {
    let fixture = TestFixture::new();
    let app = fixture.create_test_router().with_state(fixture.dal.clone());
    let test_agent =
        fixture.create_test_agent("Test Agent".to_string(), "Test Cluster".to_string());

    let new_event = NewAgentEvent::new(
        test_agent.id,
        Uuid::new_v4(),
        "TEST_EVENT".to_string(),
        "SUCCESS".to_string(),
        Some("Test message".to_string()),
    )
    .expect("Failed to create NewAgentEvent");

    let status = make_unauthorized_request(
        app.clone(),
        "POST",
        &format!("/api/v1/agents/{}/events", test_agent.id),
        Some(serde_json::to_string(&new_event).unwrap()),
    )
    .await;

    assert_eq!(status, StatusCode::UNAUTHORIZED);
}

#[tokio::test]
async fn test_unauthorized_list_agent_labels() {
    let fixture = TestFixture::new();
    let app = fixture.create_test_router().with_state(fixture.dal.clone());
    let test_agent =
        fixture.create_test_agent("Test Agent".to_string(), "Test Cluster".to_string());

    let status = make_unauthorized_request(
        app.clone(),
        "GET",
        &format!("/api/v1/agents/{}/labels", test_agent.id),
        None,
    )
    .await;

    assert_eq!(status, StatusCode::UNAUTHORIZED);
}

#[tokio::test]
async fn test_unauthorized_add_agent_label() {
    let fixture = TestFixture::new();
    let app = fixture.create_test_router().with_state(fixture.dal.clone());
    let test_agent =
        fixture.create_test_agent("Test Agent".to_string(), "Test Cluster".to_string());

    let new_label = NewAgentLabel::new(test_agent.id, "new_label".to_string())
        .expect("Failed to create NewAgentLabel");

    let status = make_unauthorized_request(
        app.clone(),
        "POST",
        &format!("/api/v1/agents/{}/labels", test_agent.id),
        Some(serde_json::to_string(&new_label).unwrap()),
    )
    .await;

    assert_eq!(status, StatusCode::UNAUTHORIZED);
}

#[tokio::test]
async fn test_unauthorized_create_agent() {
    let fixture = TestFixture::new();
    let app = fixture.create_test_router().with_state(fixture.dal.clone());

    let new_agent = NewAgent::new("Test Agent".to_string(), "Test Cluster".to_string())
        .expect("Failed to create NewAgent");

    let status = make_unauthorized_request(
        app.clone(),
        "POST",
        "/api/v1/agents",
        Some(serde_json::to_string(&new_agent).unwrap()),
    )
    .await;

    assert_eq!(status, StatusCode::UNAUTHORIZED);
}

#[tokio::test]
async fn test_unauthorized_get_agent() {
    let fixture = TestFixture::new();
    let app = fixture.create_test_router().with_state(fixture.dal.clone());
    let test_agent =
        fixture.create_test_agent("Test Agent".to_string(), "Test Cluster".to_string());

    let status = make_unauthorized_request(
        app.clone(),
        "GET",
        &format!("/api/v1/agents/{}", test_agent.id),
        None,
    )
    .await;

    assert_eq!(status, StatusCode::UNAUTHORIZED);
}

#[tokio::test]
async fn test_unauthorized_update_agent() {
    let fixture = TestFixture::new();
    let app = fixture.create_test_router().with_state(fixture.dal.clone());
    let test_agent =
        fixture.create_test_agent("Test Agent".to_string(), "Test Cluster".to_string());

    let updated_agent = serde_json::json!({
        "name": "Updated Agent",
        "cluster_name": "Updated Cluster"
    });

    let status = make_unauthorized_request(
        app.clone(),
        "PUT",
        &format!("/api/v1/agents/{}", test_agent.id),
        Some(serde_json::to_string(&updated_agent).unwrap()),
    )
    .await;

    assert_eq!(status, StatusCode::UNAUTHORIZED);
}

#[tokio::test]
async fn test_unauthorized_delete_agent() {
    let fixture = TestFixture::new();
    let app = fixture.create_test_router().with_state(fixture.dal.clone());
    let test_agent =
        fixture.create_test_agent("Test Agent".to_string(), "Test Cluster".to_string());

    let status = make_unauthorized_request(
        app.clone(),
        "DELETE",
        &format!("/api/v1/agents/{}", test_agent.id),
        None,
    )
    .await;

    assert_eq!(status, StatusCode::UNAUTHORIZED);
}

#[tokio::test]
async fn test_get_agent_with_mismatched_pak() {
    let fixture = TestFixture::new();
    let app = fixture.create_test_router().with_state(fixture.dal.clone());

    let (_agent1, agent1_pak) =
        fixture.create_test_agent_with_pak("Agent 1".to_string(), "Cluster 1".to_string());
    let (agent2, _) =
        fixture.create_test_agent_with_pak("Agent 2".to_string(), "Cluster 2".to_string());

    let response = app
        .oneshot(
            Request::builder()
                .method("GET")
                .uri(format!("/api/v1/agents/{}", agent2.id))
                .header("Authorization", format!("Bearer {}", agent1_pak))
                .body(Body::empty())
                .unwrap(),
        )
        .await
        .unwrap();

    assert_eq!(response.status(), StatusCode::FORBIDDEN);
}

#[tokio::test]
async fn test_update_agent_with_mismatched_pak() {
    let fixture = TestFixture::new();
    let app = fixture.create_test_router().with_state(fixture.dal.clone());

    let (_agent1, agent1_pak) =
        fixture.create_test_agent_with_pak("Agent 1".to_string(), "Cluster 1".to_string());
    let (agent2, _) =
        fixture.create_test_agent_with_pak("Agent 2".to_string(), "Cluster 2".to_string());

    let mut updated_agent = agent2.clone();
    updated_agent.name = "Updated Agent 2".to_string();

    let response = app
        .oneshot(
            Request::builder()
                .method("PUT")
                .uri(format!("/api/v1/agents/{}", agent2.id))
                .header("Content-Type", "application/json")
                .header("Authorization", format!("Bearer {}", agent1_pak))
                .body(Body::from(serde_json::to_string(&updated_agent).unwrap()))
                .unwrap(),
        )
        .await
        .unwrap();

    assert_eq!(response.status(), StatusCode::FORBIDDEN);
}

#[tokio::test]
async fn test_create_agent_event_with_mismatched_pak() {
    let fixture = TestFixture::new();
    let app = fixture.create_test_router().with_state(fixture.dal.clone());

    let (_agent1, agent1_pak) =
        fixture.create_test_agent_with_pak("Agent 1".to_string(), "Cluster 1".to_string());
    let (agent2, _) =
        fixture.create_test_agent_with_pak("Agent 2".to_string(), "Cluster 2".to_string());

    let new_event = NewAgentEvent::new(
        agent2.id,
        Uuid::new_v4(),
        "TEST_EVENT".to_string(),
        "SUCCESS".to_string(),
        Some("Test message".to_string()),
    )
    .expect("Failed to create NewAgentEvent");

    let response = app
        .oneshot(
            Request::builder()
                .method("POST")
                .uri(format!("/api/v1/agents/{}/events", agent2.id))
                .header("Content-Type", "application/json")
                .header("Authorization", format!("Bearer {}", agent1_pak))
                .body(Body::from(serde_json::to_string(&new_event).unwrap()))
                .unwrap(),
        )
        .await
        .unwrap();

    assert_eq!(response.status(), StatusCode::FORBIDDEN);
}

#[tokio::test]
async fn test_list_agent_labels_with_mismatched_pak() {
    let fixture = TestFixture::new();
    let app = fixture.create_test_router().with_state(fixture.dal.clone());

    let (_agent1, agent1_pak) =
        fixture.create_test_agent_with_pak("Agent 1".to_string(), "Cluster 1".to_string());
    let (agent2, _) =
        fixture.create_test_agent_with_pak("Agent 2".to_string(), "Cluster 2".to_string());

    let response = app
        .oneshot(
            Request::builder()
                .method("GET")
                .uri(format!("/api/v1/agents/{}/labels", agent2.id))
                .header("Authorization", format!("Bearer {}", agent1_pak))
                .body(Body::empty())
                .unwrap(),
        )
        .await
        .unwrap();

    assert_eq!(response.status(), StatusCode::FORBIDDEN);
}

#[tokio::test]
async fn test_record_heartbeat() {
    let fixture = TestFixture::new();
    let app = fixture.create_test_router().with_state(fixture.dal.clone());

    let (agent, pak) =
        fixture.create_test_agent_with_pak("Agent 1".to_string(), "Cluster 1".to_string());

    let response = app
        .oneshot(
            Request::builder()
                .method("POST")
                .uri(format!("/api/v1/agents/{}/heartbeat", agent.id))
                .header("Authorization", format!("Bearer {}", pak))
                .body(Body::empty())
                .unwrap(),
        )
        .await
        .unwrap();

    assert_eq!(response.status(), StatusCode::NO_CONTENT);

    // Verify that the last_heartbeat_at field has been updated
    let updated_agent = fixture.dal.agents().get(agent.id).unwrap().unwrap();
    assert!(updated_agent.last_heartbeat.is_some());
    assert!(updated_agent.last_heartbeat.unwrap() > agent.created_at);
}

#[tokio::test]
async fn test_get_target_state_incremental() {
    let fixture = TestFixture::new();
    let app = fixture.create_test_router().with_state(fixture.dal.clone());

    // Create an agent
    let (agent, agent_pak) = fixture
        .create_test_agent_with_pak("Agent Target State".to_string(), "Test Cluster".to_string());

    // Create a stack and associate the agent with it
    let stack = fixture.create_test_stack(
        "Stack Target State".to_string(),
        None,
        fixture.admin_generator.id,
    );
    fixture.create_test_agent_target(agent.id, stack.id);

    // Create deployment objects
    let object1 =
        fixture.create_test_deployment_object(stack.id, "yaml_content: object1".to_string(), false);
    let object2 =
        fixture.create_test_deployment_object(stack.id, "yaml_content: object2".to_string(), false);

    // Create an agent event for object1 (simulating a deployed object)
    fixture.create_test_agent_event(&agent, &object1, "DEPLOY", "SUCCESS", None);

    // Test incremental mode (default)
    let resp = app
        .oneshot(
            Request::builder()
                .uri(format!(
                    "/api/v1/agents/{}/target-state",
                    agent.id.to_string()
                ))
                .method("GET")
                .header("Authorization", format!("Bearer {}", agent_pak))
                .body(Body::empty())
                .unwrap(),
        )
        .await
        .unwrap();

    assert_eq!(resp.status(), StatusCode::OK);

    let body = to_bytes(resp.into_body(), usize::MAX).await.unwrap();
    let body_json: Value = serde_json::from_slice(&body).unwrap();

    // Check response in incremental mode - should only contain object2
    let objects = body_json.as_array().unwrap();
    assert_eq!(
        objects.len(),
        1,
        "Should only contain the undeployed object"
    );
    assert_eq!(
        objects[0]["id"].as_str().unwrap(),
        object2.id.to_string(),
        "The undeployed object should be object2"
    );
}

#[tokio::test]
async fn test_get_target_state_full() {
    let fixture = TestFixture::new();
    let app = fixture.create_test_router().with_state(fixture.dal.clone());

    // Create an agent
    let (agent, agent_pak) = fixture
        .create_test_agent_with_pak("Agent Target State".to_string(), "Test Cluster".to_string());

    // Create a stack and associate the agent with it
    let stack = fixture.create_test_stack(
        "Stack Target State".to_string(),
        None,
        fixture.admin_generator.id,
    );
    fixture.create_test_agent_target(agent.id, stack.id);

    // Create deployment objects
    let object1 =
        fixture.create_test_deployment_object(stack.id, "yaml_content: object1".to_string(), false);
    let object2 =
        fixture.create_test_deployment_object(stack.id, "yaml_content: object2".to_string(), false);

    // Create an agent event for object1 (simulating a deployed object)
    fixture.create_test_agent_event(&agent, &object1, "DEPLOY", "SUCCESS", None);

    // Test full mode
    let resp = app
        .oneshot(
            Request::builder()
                .uri(format!(
                    "/api/v1/agents/{}/target-state?mode=full",
                    agent.id.to_string()
                ))
                .method("GET")
                .header("Authorization", format!("Bearer {}", agent_pak))
                .body(Body::empty())
                .unwrap(),
        )
        .await
        .unwrap();

    assert_eq!(resp.status(), StatusCode::OK);

    let body = to_bytes(resp.into_body(), usize::MAX).await.unwrap();
    let body_json: Value = serde_json::from_slice(&body).unwrap();

<<<<<<< HEAD
    // Check response in full mode - should contain only the latest object
    let objects = body_json.as_array().unwrap();
    assert_eq!(
        objects.len(),
        1,
        "Should contain only the latest object in full mode"
    );
=======
    // Check response in full mode - should contain both objects
    let objects = body_json.as_array().unwrap();
    assert_eq!(objects.len(), 2, "Should contain both objects in full mode");
>>>>>>> bdb56439

    // Collect IDs for easier verification
    let ids: Vec<String> = objects
        .iter()
        .map(|obj| obj["id"].as_str().unwrap().to_string())
        .collect();

<<<<<<< HEAD
    // Verify that only the latest object is included in the response
    assert!(
        !ids.contains(&object1.id.to_string()),
        "object1 should not be included in full mode as it's not the latest"
    );
    assert!(
        ids.contains(&object2.id.to_string()),
        "object2 (the latest) should be included in full mode"
=======
    // Verify that both objects are included in the response
    assert!(
        ids.contains(&object1.id.to_string()),
        "object1 should be included in full mode"
    );
    assert!(
        ids.contains(&object2.id.to_string()),
        "object2 should be included in full mode"
>>>>>>> bdb56439
    );
}

#[tokio::test]
async fn test_get_target_state_with_invalid_mode() {
    let fixture = TestFixture::new();
    let app = fixture.create_test_router().with_state(fixture.dal.clone());

    // Create an agent
    let (agent, agent_pak) = fixture
        .create_test_agent_with_pak("Agent Invalid Mode".to_string(), "Test Cluster".to_string());

    // Create a stack and associate the agent with it
    let stack = fixture.create_test_stack(
        "Stack Invalid Mode".to_string(),
        None,
        fixture.admin_generator.id,
    );
    fixture.create_test_agent_target(agent.id, stack.id);

    // Test with invalid mode parameter
    let resp = app
        .oneshot(
            Request::builder()
                .uri(format!(
                    "/api/v1/agents/{}/target-state?mode=invalid",
                    agent.id.to_string()
                ))
                .method("GET")
                .header("Authorization", format!("Bearer {}", agent_pak))
                .body(Body::empty())
                .unwrap(),
        )
        .await
        .unwrap();

    // The API should handle invalid mode gracefully - we expect it to
    // either return a 400 Bad Request or fall back to the default mode (incremental)
    // Let's check both possibilities
<<<<<<< HEAD

    if resp.status() == StatusCode::BAD_REQUEST {
        // If API returns 400, the test passes as this is a valid response for invalid parameters
        assert_eq!(resp.status(), StatusCode::BAD_REQUEST);
    } else {
        // If API falls back to default mode, verify we got a 200 OK
        assert_eq!(resp.status(), StatusCode::OK);

=======

    if resp.status() == StatusCode::BAD_REQUEST {
        // If API returns 400, the test passes as this is a valid response for invalid parameters
        assert_eq!(resp.status(), StatusCode::BAD_REQUEST);
    } else {
        // If API falls back to default mode, verify we got a 200 OK
        assert_eq!(resp.status(), StatusCode::OK);

>>>>>>> bdb56439
        // Check that the response contains the expected format
        let body = to_bytes(resp.into_body(), usize::MAX).await.unwrap();
        let body_json: Value = serde_json::from_slice(&body).unwrap();

        // Verify the response contains an array (we don't check the exact content
        // since we're just verifying the API handled the invalid parameter gracefully)
        assert!(body_json.is_array(), "Response should be a JSON array");
    }
}

#[tokio::test]
async fn test_get_agent_by_name_and_cluster_name() {
    let fixture = TestFixture::new();
    let app = fixture.create_test_router().with_state(fixture.dal.clone());
    let admin_pak = fixture.admin_pak.clone();

    // Create a test agent
    let _test_agent =
        fixture.create_test_agent("test-agent".to_string(), "test-cluster".to_string());

    // Retrieve the agent by name and cluster name
    let response = app
        .oneshot(
            Request::builder()
                .method("GET")
                .uri("/api/v1/agents/?name=test-agent&cluster_name=test-cluster")
                .header("Authorization", admin_pak)
                .body(Body::empty())
                .unwrap(),
        )
        .await
        .unwrap();

    assert_eq!(response.status(), StatusCode::OK);

    let body = to_bytes(response.into_body(), usize::MAX).await.unwrap();
    let agent: Agent = serde_json::from_slice(&body).unwrap();

    assert_eq!(agent.name, "test-agent");
    assert_eq!(agent.cluster_name, "test-cluster");
}

#[tokio::test]
async fn test_get_agent_stacks() {
    let fixture = TestFixture::new();
    let app = fixture.create_test_router().with_state(fixture.dal.clone());
    let admin_pak = fixture.admin_pak.clone();

    // Create test agents
    let (agent, agent_pak) =
        fixture.create_test_agent_with_pak("test-agent".to_string(), "test-cluster".to_string());
    let (_other_agent, other_agent_pak) =
        fixture.create_test_agent_with_pak("other-agent".to_string(), "other-cluster".to_string());

    // Create test stacks
    let generator = fixture.create_test_generator(
        "Test Generator".to_string(),
        None,
        "test_api_key_hash".to_string(),
    );
    let stack1 = fixture.create_test_stack("Stack 1".to_string(), None, generator.id);
    let stack2 = fixture.create_test_stack("Stack 2".to_string(), None, generator.id);
    let stack3 = fixture.create_test_stack("Stack 3".to_string(), None, generator.id);
    let stack4 = fixture.create_test_stack("Stack 4".to_string(), None, generator.id);

    // Create associations:
    // 1. Direct target
    let new_target = NewAgentTarget::new(agent.id, stack1.id).unwrap();
    fixture.dal.agent_targets().create(&new_target).unwrap();

    // 2. Label match
    fixture.create_test_agent_label(agent.id, "env=prod".to_string());
    fixture.create_test_stack_label(stack2.id, "env=prod".to_string());

    // 3. Annotation match
    fixture.create_test_agent_annotation(agent.id, "region".to_string(), "us-west".to_string());
    fixture.create_test_stack_annotation(stack3.id, "region", "us-west");

    // Test with admin PAK
    let response = app
        .clone()
        .oneshot(
            Request::builder()
                .method("GET")
                .uri(format!("/api/v1/agents/{}/stacks", agent.id))
                .header("Authorization", &admin_pak)
                .body(Body::empty())
                .unwrap(),
        )
        .await
        .unwrap();

    assert_eq!(response.status(), StatusCode::OK);

    let body = to_bytes(response.into_body(), usize::MAX).await.unwrap();
    let stacks: Vec<Stack> = serde_json::from_slice(&body).unwrap();

    // Should return stacks 1, 2, and 3 (not 4)
    assert_eq!(stacks.len(), 3);
    assert!(stacks.iter().any(|s| s.id == stack1.id)); // Direct target
    assert!(stacks.iter().any(|s| s.id == stack2.id)); // Label match
    assert!(stacks.iter().any(|s| s.id == stack3.id)); // Annotation match
    assert!(!stacks.iter().any(|s| s.id == stack4.id)); // No association

    // Test with agent's own PAK
    let response = app
        .clone()
        .oneshot(
            Request::builder()
                .method("GET")
                .uri(format!("/api/v1/agents/{}/stacks", agent.id))
                .header("Authorization", format!("Bearer {}", agent_pak))
                .body(Body::empty())
                .unwrap(),
        )
        .await
        .unwrap();

    let status = response.status();
    if status != StatusCode::OK {
        let body = to_bytes(response.into_body(), usize::MAX).await.unwrap();
        println!("Error response body: {}", String::from_utf8_lossy(&body));
    }

    assert_eq!(status, StatusCode::OK);

    // Test with other agent's PAK (should be forbidden)
    let response = app
        .clone()
        .oneshot(
            Request::builder()
                .method("GET")
                .uri(format!("/api/v1/agents/{}/stacks", agent.id))
                .header("Authorization", format!("Bearer {}", other_agent_pak))
                .body(Body::empty())
                .unwrap(),
        )
        .await
        .unwrap();

    assert_eq!(response.status(), StatusCode::FORBIDDEN);

    // Test with non-existent agent
    let response = app
        .clone()
        .oneshot(
            Request::builder()
                .method("GET")
                .uri(format!("/api/v1/agents/{}/stacks", Uuid::new_v4()))
                .header("Authorization", &admin_pak)
                .body(Body::empty())
                .unwrap(),
        )
        .await
        .unwrap();

    assert_eq!(response.status(), StatusCode::OK);

    // Test unauthorized access
    let response = app
        .oneshot(
            Request::builder()
                .method("GET")
                .uri(format!("/api/v1/agents/{}/stacks", agent.id))
                .body(Body::empty())
                .unwrap(),
        )
        .await
        .unwrap();

    assert_eq!(response.status(), StatusCode::UNAUTHORIZED);
}

#[tokio::test]
async fn test_rotate_agent_pak_admin_success() {
    let fixture = TestFixture::new();
    let app = fixture.create_test_router().with_state(fixture.dal.clone());
    let admin_pak = fixture.admin_pak.clone();

    let (agent, _) =
        fixture.create_test_agent_with_pak("Test Agent".to_string(), "Test Cluster".to_string());
    let original_pak_hash = agent.pak_hash.clone();

    let response = app
        .oneshot(
            Request::builder()
                .method("POST")
                .uri(format!("/api/v1/agents/{}/rotate-pak", agent.id))
                .header("Authorization", format!("Bearer {}", admin_pak))
                .body(Body::empty())
                .unwrap(),
        )
        .await
        .unwrap();

    assert_eq!(response.status(), StatusCode::OK);

    let body = to_bytes(response.into_body(), usize::MAX).await.unwrap();
    let json: serde_json::Value = serde_json::from_slice(&body).unwrap();

    // Verify response structure
    assert!(json["agent"].is_object());
    assert!(json["pak"].is_string());

    // Verify agent fields
    assert_eq!(json["agent"]["id"], agent.id.to_string());
    assert_eq!(json["agent"]["name"], "Test Agent");
    assert_eq!(json["agent"]["cluster_name"], "Test Cluster");

    // Verify PAK hash has changed
    let updated_agent = fixture.dal.agents().get(agent.id).unwrap().unwrap();
    assert_ne!(updated_agent.pak_hash, original_pak_hash);
}

#[tokio::test]
async fn test_rotate_agent_pak_self_success() {
    let fixture = TestFixture::new();
    let app = fixture.create_test_router().with_state(fixture.dal.clone());

    // Create agent with PAK
    let (agent, agent_pak) =
        fixture.create_test_agent_with_pak("Test Agent".to_string(), "Test Cluster".to_string());
    let original_pak_hash = agent.pak_hash.clone();

    let response = app
        .oneshot(
            Request::builder()
                .method("POST")
                .uri(format!("/api/v1/agents/{}/rotate-pak", agent.id))
                .header("Authorization", format!("Bearer {}", agent_pak))
                .body(Body::empty())
                .unwrap(),
        )
        .await
        .unwrap();

    assert_eq!(response.status(), StatusCode::OK);

    let body = to_bytes(response.into_body(), usize::MAX).await.unwrap();
    let json: serde_json::Value = serde_json::from_slice(&body).unwrap();

    // Verify response structure
    assert!(json["agent"].is_object());
    assert!(json["pak"].is_string());

    // Verify PAK hash has changed
    let updated_agent = fixture.dal.agents().get(agent.id).unwrap().unwrap();
    assert_ne!(updated_agent.pak_hash, original_pak_hash);
}

#[tokio::test]
async fn test_rotate_agent_pak_unauthorized() {
    let fixture = TestFixture::new();
    let app = fixture.create_test_router().with_state(fixture.dal.clone());

    let test_agent =
        fixture.create_test_agent("Test Agent".to_string(), "Test Cluster".to_string());

    let response = app
        .oneshot(
            Request::builder()
                .method("POST")
                .uri(format!("/api/v1/agents/{}/rotate-pak", test_agent.id))
                .body(Body::empty())
                .unwrap(),
        )
        .await
        .unwrap();

    assert_eq!(response.status(), StatusCode::UNAUTHORIZED);
}

#[tokio::test]
async fn test_rotate_agent_pak_forbidden() {
    let fixture = TestFixture::new();
    let app = fixture.create_test_router().with_state(fixture.dal.clone());

    // Create two agents
    let (agent1, _) =
        fixture.create_test_agent_with_pak("Agent 1".to_string(), "Test Cluster".to_string());
    let (_agent2, agent2_pak) =
        fixture.create_test_agent_with_pak("Agent 2".to_string(), "Test Cluster".to_string());

    // Try to rotate agent1's PAK using agent2's PAK
    let response = app
        .oneshot(
            Request::builder()
                .method("POST")
                .uri(format!("/api/v1/agents/{}/rotate-pak", agent1.id))
                .header("Authorization", format!("Bearer {}", agent2_pak))
                .body(Body::empty())
                .unwrap(),
        )
        .await
        .unwrap();

    assert_eq!(response.status(), StatusCode::FORBIDDEN);
}

#[tokio::test]
async fn test_get_target_state_with_mismatched_auth() {
    let fixture = TestFixture::new();
    let app = fixture.create_test_router().with_state(fixture.dal.clone());

    // Create two agents
    let (agent1, _) =
        fixture.create_test_agent_with_pak("Agent 1".to_string(), "Test Cluster".to_string());

    let (_, agent2_pak) =
        fixture.create_test_agent_with_pak("Agent 2".to_string(), "Test Cluster".to_string());

    // Create a stack and associate agent1 with it
    let stack = fixture.create_test_stack(
        "Stack Auth Test".to_string(),
        None,
        fixture.admin_generator.id,
    );
    fixture.create_test_agent_target(agent1.id, stack.id);

    // Test with agent2's auth credentials when requesting agent1's target state
    // This should be forbidden
    let resp = app
        .oneshot(
            Request::builder()
                .uri(format!(
                    "/api/v1/agents/{}/target-state?mode=full",
                    agent1.id.to_string()
                ))
                .method("GET")
                .header("Authorization", format!("Bearer {}", agent2_pak))
                .body(Body::empty())
                .unwrap(),
        )
        .await
        .unwrap();

    // Verify we get a forbidden status
    assert_eq!(resp.status(), StatusCode::FORBIDDEN);
}<|MERGE_RESOLUTION|>--- conflicted
+++ resolved
@@ -1058,7 +1058,7 @@
     let body = to_bytes(resp.into_body(), usize::MAX).await.unwrap();
     let body_json: Value = serde_json::from_slice(&body).unwrap();
 
-<<<<<<< HEAD
+
     // Check response in full mode - should contain only the latest object
     let objects = body_json.as_array().unwrap();
     assert_eq!(
@@ -1066,11 +1066,7 @@
         1,
         "Should contain only the latest object in full mode"
     );
-=======
-    // Check response in full mode - should contain both objects
-    let objects = body_json.as_array().unwrap();
-    assert_eq!(objects.len(), 2, "Should contain both objects in full mode");
->>>>>>> bdb56439
+
 
     // Collect IDs for easier verification
     let ids: Vec<String> = objects
@@ -1078,7 +1074,6 @@
         .map(|obj| obj["id"].as_str().unwrap().to_string())
         .collect();
 
-<<<<<<< HEAD
     // Verify that only the latest object is included in the response
     assert!(
         !ids.contains(&object1.id.to_string()),
@@ -1087,16 +1082,7 @@
     assert!(
         ids.contains(&object2.id.to_string()),
         "object2 (the latest) should be included in full mode"
-=======
-    // Verify that both objects are included in the response
-    assert!(
-        ids.contains(&object1.id.to_string()),
-        "object1 should be included in full mode"
-    );
-    assert!(
-        ids.contains(&object2.id.to_string()),
-        "object2 should be included in full mode"
->>>>>>> bdb56439
+
     );
 }
 
@@ -1136,7 +1122,7 @@
     // The API should handle invalid mode gracefully - we expect it to
     // either return a 400 Bad Request or fall back to the default mode (incremental)
     // Let's check both possibilities
-<<<<<<< HEAD
+
 
     if resp.status() == StatusCode::BAD_REQUEST {
         // If API returns 400, the test passes as this is a valid response for invalid parameters
@@ -1145,16 +1131,7 @@
         // If API falls back to default mode, verify we got a 200 OK
         assert_eq!(resp.status(), StatusCode::OK);
 
-=======
-
-    if resp.status() == StatusCode::BAD_REQUEST {
-        // If API returns 400, the test passes as this is a valid response for invalid parameters
-        assert_eq!(resp.status(), StatusCode::BAD_REQUEST);
-    } else {
-        // If API falls back to default mode, verify we got a 200 OK
-        assert_eq!(resp.status(), StatusCode::OK);
-
->>>>>>> bdb56439
+
         // Check that the response contains the expected format
         let body = to_bytes(resp.into_body(), usize::MAX).await.unwrap();
         let body_json: Value = serde_json::from_slice(&body).unwrap();
